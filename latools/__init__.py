--- conflicted
+++ resolved
@@ -17,12 +17,7 @@
 from .helpers import chemistry
 from . import preprocessing
 
-<<<<<<< HEAD
-__version__ = '0.3.30-dev'
-VERSION = __version__
-=======
 VERSION = '0.3.30'
->>>>>>> a9cd0de9
 
 def cite(output='text'):
     """
